from collections.abc import Iterable
from datetime import UTC, datetime
from typing import Any

from .util import dbg


def _now_dt():
    return datetime.now(UTC)


def _norm_enum(v):
    try:
        from enum import Enum as _E

        if isinstance(v, _E):
            return v.value
    except Exception:
        pass
    return v


class _Index:
    """Minimal Mongo-like index descriptor."""

    def __init__(
        self,
        keys: list[tuple[str, int]],
        *,
        unique: bool = False,
        sparse: bool = False,
        name: str | None = None,
        expireAfterSeconds: int | None = None,
    ) -> None:
        self.keys = list(keys)
        self.unique = bool(unique)
        self.sparse = bool(sparse)
        self.name = name
        self.expireAfterSeconds = expireAfterSeconds  # stored only

    def signature(self) -> tuple:
        """Used to de-dupe identical create_index calls."""
        return (
            tuple(self.keys),
            self.unique,
            self.sparse,
            self.expireAfterSeconds,
        )

    def extract_tuple(self, doc: dict[str, Any], getter) -> tuple | None:
        """
        Build an index tuple from doc. If sparse and any field is missing, return None.
        """
        vals = []
        for path, _order in self.keys:
            v = getter(doc, path)
            v = _norm_enum(v)
            if v is None and self.sparse:
                return None  # not indexed
            vals.append(v)
        return tuple(vals)


class InMemCollection:
    def __init__(self, name: str):
        self.name = name
        self.rows: list[dict[str, Any]] = []
        self._indexes: list[_Index] = []
        # Built-in defaults (to mirror prod behavior even if create_index is not called)
        if self.name == "stream_progress":
            self._indexes.append(
                _Index(
                    [("task_id", 1), ("consumer_node", 1), ("from_node", 1), ("batch_uid", 1)],
                    unique=True,
                    name="uniq_stream_progress",
                )
            )

    # ───────────────────────── Path utils ─────────────────────────

    @staticmethod
    def _get_path(doc, path: str):
        cur = doc
        for p in path.split("."):
            if isinstance(cur, list) and p.isdigit():
                idx = int(p)
                if idx >= len(cur):
                    return None
                cur = cur[idx]
            elif isinstance(cur, dict):
                cur = cur.get(p)
            else:
                return None
            if cur is None:
                return None
        return cur

    @staticmethod
    def _has_path(doc, path: str) -> bool:
        cur = doc
        for p in path.split("."):
            if isinstance(cur, list) and p.isdigit():
                idx = int(p)
                if idx >= len(cur):
                    return False
                cur = cur[idx]
            elif isinstance(cur, dict):
                if p not in cur:
                    return False
                cur = cur[p]
            else:
                return False
        return True

<<<<<<< HEAD
    # ───────────────────────── Query match ─────────────────────────

=======
>>>>>>> 6301d63f
    def _match(self, doc, flt):
        from enum import Enum

        def _norm(x):
            return x.value if isinstance(x, Enum) else x

        for k, v in (flt or {}).items():
            # $elemMatch for graph.nodes
            if k == "graph.nodes" and isinstance(v, dict) and "$elemMatch" in v:
                cond = v["$elemMatch"] or {}
                nodes = ((doc.get("graph") or {}).get("nodes")) or []
                node_ok = False
                for n in nodes:
                    ok = True
                    for ck, cv in cond.items():
                        val = self._get_path(n, ck)
                        val = _norm(val)
                        if isinstance(cv, dict):
                            if "$in" in cv:
                                in_list = [_norm(x) for x in cv["$in"]]
                                if val not in in_list:
                                    ok = False
                                    break
                            if "$ne" in cv:
                                if val == _norm(cv["$ne"]):
                                    ok = False
                                    break
                            if "$lte" in cv:
                                if not (val is not None and val <= _norm(cv["$lte"])):
                                    ok = False
                                    break
                            if "$lt" in cv:
                                if not (val is not None and val < _norm(cv["$lt"])):
                                    ok = False
                                    break
                            if "$gte" in cv:
                                if not (val is not None and val >= _norm(cv["$gte"])):
                                    ok = False
                                    break
                            if "$gt" in cv:
                                if not (val is not None and val > _norm(cv["$gt"])):
                                    ok = False
                                    break
                        else:
                            if _norm(cv) != val:
                                ok = False
                                break
                    if ok:
                        node_ok = True
                        break
                if not node_ok:
                    return False
                continue

            val = self._get_path(doc, k)
            val = _norm(val)

            if isinstance(v, dict):
                if "$exists" in v:
                    want = bool(v["$exists"])
                    present = self._has_path(doc, k)
                    if present != want:
                        return False
                if "$in" in v:
                    in_list = [_norm(x) for x in v["$in"]]
                    if val not in in_list:
                        return False
                if "$ne" in v:
                    if val == _norm(v["$ne"]):
                        return False
                if "$lte" in v:
                    if not (val is not None and val <= _norm(v["$lte"])):
                        return False
                if "$lt" in v:
                    if not (val is not None and val < _norm(v["$lt"])):
                        return False
                if "$gte" in v:
                    if not (val is not None and val >= _norm(v["$gte"])):
                        return False
                if "$gt" in v:
                    if not (val is not None and val > _norm(v["$gt"])):
                        return False
                continue

            if k == "graph.nodes.node_id":
                nodes = ((doc.get("graph") or {}).get("nodes")) or []
                if not any((n.get("node_id") == v) for n in nodes):
                    return False
                continue

            if v != val:
                return False

        return True

    # ───────────────────────── Index helpers ─────────────────────────

    def _ensure_unique_ok(self, candidate: dict[str, Any], *, ignore_doc: dict[str, Any] | None = None) -> None:
        """Validate all unique indexes for a candidate doc."""
        for idx in self._indexes:
            if not idx.unique:
                continue
            tup = idx.extract_tuple(candidate, self._get_path)
            if tup is None:  # sparse doc not indexed
                continue
            # Compare with every other doc's index tuple
            for other in self.rows:
                if other is ignore_doc:
                    continue
                other_tup = idx.extract_tuple(other, self._get_path)
                if other_tup is None:
                    continue
                if other_tup == tup:
                    # Mirror Mongo-ish error signal
                    raise Exception(f"duplicate key: {self.name}.{idx.name or 'unique'} -> {tup}")

    def _apply_update_doc(self, base: dict[str, Any], flt: dict, upd: dict, created: bool) -> dict[str, Any]:
        """Apply update operators to a copy and return it."""
        from enum import Enum

        def _norm(x):
            return x.value if isinstance(x, Enum) else x

        # resolve positional '$' for 'graph.nodes'
        node_idx = None
        if "graph.nodes.node_id" in flt:
            target = flt["graph.nodes.node_id"]
            nodes = ((base.get("graph") or {}).get("nodes")) or []
            for i, n in enumerate(nodes):
                if n.get("node_id") == target:
                    node_idx = i
                    break
        if (
            node_idx is None
            and "graph.nodes" in flt
            and isinstance(flt["graph.nodes"], dict)
            and "$elemMatch" in flt["graph.nodes"]
        ):
            cond = flt["graph.nodes"]["$elemMatch"] or {}
            nodes = ((base.get("graph") or {}).get("nodes")) or []
            for i, n in enumerate(nodes):
                ok = True
                for ck, cv in cond.items():
                    val = self._get_path(n, ck)
                    val = _norm(val)
                    if isinstance(cv, dict):
                        if "$in" in cv:
                            in_list = [_norm(x) for x in cv["$in"]]
                            if val not in in_list:
                                ok = False
                                break
                        if "$ne" in cv and val == _norm(cv["$ne"]):
                            ok = False
                            break
                        if "$lte" in cv and not (val is not None and val <= _norm(cv["$lte"])):
                            ok = False
                            break
                        if "$lt" in cv and not (val is not None and val < _norm(cv["$lt"])):
                            ok = False
                            break
                        if "$gte" in cv and not (val is not None and val >= _norm(cv["$gte"])):
                            ok = False
                            break
                        if "$gt" in cv and not (val is not None and val > _norm(cv["$gt"])):
                            ok = False
                            break
                    else:
                        if _norm(cv) != val:
                            ok = False
                            break
                if ok:
                    node_idx = i
                    break

        def _resolve(tok: str) -> str:
            return str(node_idx) if tok == "$" else tok

        def _set_path(m: dict[str, Any], path: str, val: Any):
            parts = path.split(".")
            cur: Any = m
            for i in range(len(parts)):
                p = _resolve(parts[i])
                last = i == len(parts) - 1
                next_tok = _resolve(parts[i + 1]) if i + 1 < len(parts) else None
                next_is_index = bool(next_tok and next_tok.isdigit())
                if isinstance(cur, list):
                    if not p.isdigit():
                        p = "0"
                    idx = int(p)
                    while len(cur) <= idx:
                        cur.append({} if not next_is_index else [])
                    if last:
                        cur[idx] = val
                    else:
                        if not isinstance(cur[idx], dict | list):
                            cur[idx] = [] if next_is_index else {}
                        cur = cur[idx]
                else:
                    if last:
                        cur[p] = val
                    else:
                        if p not in cur or not isinstance(cur[p], dict | list):
                            cur[p] = [] if next_is_index else {}
                        cur = cur[p]

        def _inc_path(m: dict[str, Any], path: str, delta: int):
            parts = path.split(".")
            cur: Any = m
            for i in range(len(parts)):
                p = _resolve(parts[i])
                last = i == len(parts) - 1
                next_tok = _resolve(parts[i + 1]) if i + 1 < len(parts) else None
                next_is_index = bool(next_tok and next_tok.isdigit())
                if isinstance(cur, list):
                    if not p.isdigit():
                        p = "0"
                    idx = int(p)
                    while len(cur) <= idx:
                        cur.append({} if not next_is_index else [])
                    if last:
                        cur[idx] = int(cur[idx] or 0) + int(delta) if isinstance(cur[idx], int | float) else int(delta)
                    else:
                        if not isinstance(cur[idx], dict | list):
                            cur[idx] = [] if next_is_index else {}
                        cur = cur[idx]
                else:
                    if last:
                        cur[p] = int(cur.get(p, 0) or 0) + int(delta)
                    else:
                        if p not in cur or not isinstance(cur[p], dict | list):
                            cur[p] = [] if next_is_index else {}
                        cur = cur[p]

        def _max_path(m: dict[str, Any], path: str, val: int):
            parts = path.split(".")
            cur: Any = m
            for i in range(len(parts)):
                p = _resolve(parts[i])
                last = i == len(parts) - 1
                next_tok = _resolve(parts[i + 1]) if i + 1 < len(parts) else None
                next_is_index = bool(next_tok and next_tok.isdigit())
                if isinstance(cur, list):
                    if not p.isdigit():
                        p = "0"
                    idx = int(p)
                    while len(cur) <= idx:
                        cur.append({} if not next_is_index else [])
                    if last:
                        existing = cur[idx]
                        cur[idx] = max(int(existing or 0), int(val)) if isinstance(existing, int | float) else int(val)
                    else:
                        if not isinstance(cur[idx], dict | list):
                            cur[idx] = [] if next_is_index else {}
                        cur = cur[idx]
                else:
                    if last:
                        existing = cur.get(p)
                        cur[p] = max(int(existing or 0), int(val)) if isinstance(existing, int | float) else int(val)
                    else:
                        if p not in cur or not isinstance(cur[p], dict | list):
                            cur[p] = [] if next_is_index else {}
                        cur = cur[p]

        # Apply operators to a copy
        out = {} if created else {**base}

        if "$setOnInsert" in upd and created:
            for k, v in (upd["$setOnInsert"] or {}).items():
                _set_path(out, k, v)
            if self.name == "artifacts" and "status" in (upd["$setOnInsert"] or {}):
                dbg("DB.ARTIFACTS.STATUS", filter={}, new_status=str(upd["$setOnInsert"]["status"]))

        if "$set" in upd:
            if self.name == "tasks":
                for k, v in (upd["$set"] or {}).items():
                    if k == "graph.nodes.$.status":
                        dbg("DB.TASK.STATUS", filter={}, new_status=str(v))
            if self.name == "artifacts" and "status" in (upd["$set"] or {}):
                dbg("DB.ARTIFACTS.STATUS", filter={}, new_status=str(upd["$set"]["status"]))
            for k, v in (upd["$set"] or {}).items():
                _set_path(out, k, v)

        if "$inc" in upd:
            for k, v in (upd["$inc"] or {}).items():
                _inc_path(out, k, v)

        if "$max" in upd:
            for k, v in (upd["$max"] or {}).items():
                _max_path(out, k, v)

        if "$currentDate" in upd:
            for k in (upd["$currentDate"] or {}).keys():
                _set_path(out, k, _now_dt())

        return out

    # ───────────────────────── CRUD ─────────────────────────

    async def insert_one(self, doc):
        cand = dict(doc)
        self._ensure_unique_ok(cand)
        self.rows.append(cand)
        if self.name == "outbox":
            dbg("DB.OUTBOX.INSERT", size=len(self.rows), doc_keys=list(doc.keys()))

    async def find_one(self, flt, proj=None):
        for d in self.rows:
            if self._match(d, flt):
                return d
        return None

    async def count_documents(self, flt):
        return sum(1 for d in self.rows if self._match(d, flt))

    def find(self, flt, proj=None):
        rows = [d for d in self.rows if self._match(d, flt)]

        class _Cur:
            def __init__(self, rows: list[dict[str, Any]], getter):
                self._rows = rows
                self._getter = getter

            def sort(self, spec: Iterable[tuple[str, int]]):
                # Supports .sort([("field.path", 1|-1), ...])
                for field, order in reversed(list(spec or [])):
                    rev = int(order or 1) < 0

                    # Bind loop variable to avoid ruff B023
                    def _key(doc, _field=field):
                        v = self._getter(doc, _field)
                        # place None at the end for asc, start for desc
                        missing_flag = 1 if v is None else 0
                        return (missing_flag, v)

                    self._rows.sort(key=_key, reverse=rev)
                return self

            def limit(self, n):
                self._rows = self._rows[: int(n)]
                return self

            async def __aiter__(self):
                for r in list(self._rows):
                    yield r

        return _Cur(rows, InMemCollection._get_path)

    async def update_one(self, flt, upd, upsert=False):
        # find doc
        doc = None
        for d in self.rows:
            if self._match(d, flt):
                doc = d
                break

        created = False
        if not doc:
            if not upsert:
                return
            created = True
            doc = {}

        # build candidate with updates applied, then validate unique indexes
        candidate = self._apply_update_doc(doc, flt, upd or {}, created)
        self._ensure_unique_ok(candidate, ignore_doc=None if created else doc)

        if created:
            self.rows.append(candidate)
        else:
            # mutate in place
            doc.clear()
            doc.update(candidate)

    async def find_one_and_update(self, flt, upd):
        doc = await self.find_one(flt)
        await self.update_one(flt, upd, upsert=False)
        return doc

    async def create_index(self, keys, **kwargs):
        # Normalize keys input: list[tuple[str,int]]
        if isinstance(keys, dict):
            keys = list(keys.items())
        if not isinstance(keys, list):
            keys = [tuple(keys)]
        idx = _Index(list(map(lambda kv: (str(kv[0]), int(kv[1])), keys)), **kwargs)
        sig = idx.signature()
        for existing in self._indexes:
            if existing.signature() == sig:
                return idx.name or "ok"
        self._indexes.append(idx)
        return idx.name or "ok"


class InMemDB:
    """
    Dynamic collections map with Mongo-like indices.
    Access via attribute: db.tasks, or db.collection('tasks').
    """

    def __init__(self):
        self._collections: dict[str, InMemCollection] = {}

    def collection(self, name: str) -> InMemCollection:
        coll = self._collections.get(name)
        if coll is None:
            coll = InMemCollection(name)
            self._collections[name] = coll
        return coll

    def __getattr__(self, name: str) -> InMemCollection:
        return self.collection(name)

    async def create_index(self, collection: str, *args, **kwargs):
        return await self.collection(collection).create_index(*args, **kwargs)<|MERGE_RESOLUTION|>--- conflicted
+++ resolved
@@ -112,11 +112,9 @@
                 return False
         return True
 
-<<<<<<< HEAD
     # ───────────────────────── Query match ─────────────────────────
 
-=======
->>>>>>> 6301d63f
+
     def _match(self, doc, flt):
         from enum import Enum
 
